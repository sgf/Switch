/// @file
/// @brief Contains Switch::System::Windows::Forms::Form class.
#pragma once

#include "../../../SystemWindowsFormsExport.hpp"
#include "Panel.hpp"

/// @brief The Switch namespace contains all fundamental classes to access Hardware, Os, System, and more.
namespace Switch {
  /// @brief The Switch::System namespace contains fundamental classes and base classes that define commonly-used value and reference data types, events and event handlers, interfaces, attributes, and processing exceptions.
  namespace System {
    /// @brief The Switch::System::Windows namespaces including animation clients, user interface controls, data binding, and type conversion. Switch::System::Windows::Forms and its child namespaces are used for developing Windows Forms applications.
    namespace Windows {
      /// @brief The Switch::System::Windows::Forms namespace contains classes for creating Windows-based applications that take full advantage of the rich user interface features available in the Microsoft Windows operating system, Apple macOS and Linux like Ubuntu operating system.
      namespace Forms {
        /// @brief Used to group collections of controls.
        class system_windows_forms_export_ TabPage : public Panel {
        public:
          TabPage() {}

          property_<bool> UseVisualStyleBackColor {
            get_ {return this->useVisualStyleBackColor;},
            set_ {this->useVisualStyleBackColor = value;}
          };

        protected:
          void CreateHandle() override;
<<<<<<< HEAD
=======
          void SetBorderStyle(System::Windows::Forms::BorderStyle borderStyle) override;
>>>>>>> 3874d8a5
          void SetParent(ref<Control> parent) override;

          bool useVisualStyleBackColor = false;
        };
      }
    }
  }
}<|MERGE_RESOLUTION|>--- conflicted
+++ resolved
@@ -25,10 +25,7 @@
 
         protected:
           void CreateHandle() override;
-<<<<<<< HEAD
-=======
           void SetBorderStyle(System::Windows::Forms::BorderStyle borderStyle) override;
->>>>>>> 3874d8a5
           void SetParent(ref<Control> parent) override;
 
           bool useVisualStyleBackColor = false;
