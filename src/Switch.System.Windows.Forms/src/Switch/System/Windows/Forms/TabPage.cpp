#include "../../../../../include/Switch/System/Windows/Forms/TabPage.hpp"
#include "../../../../../include/Switch/System/Windows/Forms/TabControl.hpp"
#include "../../../../Native/Api.hpp"

#include <Switch/System/EventArgs.hpp>
#include <Switch/System/Drawing/SystemColors.hpp>

using namespace System;
using namespace System::ComponentModel;
using namespace System::Drawing;
using namespace System::Windows::Forms;

void TabPage::CreateHandle() {
  this->handle = Native::TabPageApi::Create(*this);
  this->Control::CreateHandle();
<<<<<<< HEAD
  Native::PanelApi::SetBorderStyle(*this);
=======
  Native::TabPageApi::SetBorderStyle(*this);
}

void TabPage::SetBorderStyle(System::Windows::Forms::BorderStyle borderStyle) {
  if (this->borderStyle != borderStyle) {
    this->borderStyle = borderStyle;
    if (this->IsHandleCreated)
      Native::TabPageApi::SetBorderStyle(*this);
  }
>>>>>>> 3874d8a5
}

void TabPage::SetParent(ref<Control> parent) {
  if (!is<TabControl>(parent))
    throw ArgumentException(caller_);
  Control::SetParent(parent);
}<|MERGE_RESOLUTION|>--- conflicted
+++ resolved
@@ -13,9 +13,6 @@
 void TabPage::CreateHandle() {
   this->handle = Native::TabPageApi::Create(*this);
   this->Control::CreateHandle();
-<<<<<<< HEAD
-  Native::PanelApi::SetBorderStyle(*this);
-=======
   Native::TabPageApi::SetBorderStyle(*this);
 }
 
@@ -25,7 +22,6 @@
     if (this->IsHandleCreated)
       Native::TabPageApi::SetBorderStyle(*this);
   }
->>>>>>> 3874d8a5
 }
 
 void TabPage::SetParent(ref<Control> parent) {
