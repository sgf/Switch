--- conflicted
+++ resolved
@@ -16,28 +16,16 @@
       RadioButton radioButton1;
       radioButton1.Location = System::Drawing::Point(10, 30);
       radioButton1.Text = "Radio 1";
-<<<<<<< HEAD
-      
-=======
 
->>>>>>> b33d9ec6
       RadioButton radioButton2;
       radioButton2.Location = System::Drawing::Point(10, 60);
       radioButton2.Text = "Radio 2";
       radioButton2.Checked = true;
-<<<<<<< HEAD
-      
-      RadioButton radioButton3;
-      radioButton3.Location = System::Drawing::Point(10, 90);
-      radioButton3.Text = "Radio 1";
-      
-=======
 
       RadioButton radioButton3;
       radioButton3.Location = System::Drawing::Point(10, 90);
-      radioButton3.Text = "Radio 1";
+      radioButton3.Text = "Radio 3";
 
->>>>>>> b33d9ec6
       GroupBox groupBox;
       groupBox.Location = System::Drawing::Point(10, 10);
       groupBox.Text = "GroupBox";
